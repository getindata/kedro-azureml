--- conflicted
+++ resolved
@@ -75,25 +75,6 @@
         pipeline: Pipeline = pipelines[self.pipeline_name]
         return pipeline
 
-    @staticmethod
-<<<<<<< HEAD
-    def get_azure_settings_from_node_tags(node: Node) -> Dict[str, str]:
-        azure_settings = {}
-        for tag in node.tags:
-            if tag.startswith('azureml') and len(tag.split('.')) == 2:
-                k, v = tag.strip('azureml.').split(':')
-                azure_settings[k] = v
-=======
-    def _get_azure_settings_from_node_tags(node: Node) -> Dict[str, str]:
-        """Parse node tags following the AZURE_TAG_REGEX into a dict"""
-        azure_settings = {}
-        for tag in node.tags:
-            match = AZURE_TAG_REGEX.match(tag)
-            if match:
-                azure_settings[match.group("key")] = match.group("value")
->>>>>>> 0d7a63c9
-        return azure_settings
-
     def _sanitize_param_name(self, param_name: str) -> str:
         return re.sub(r"[^a-z0-9_]", "_", param_name.lower())
 
@@ -106,17 +87,11 @@
         node: Node,
         kedro_azure_run_id: str,
     ):
-<<<<<<< HEAD
-        azure_settings = self.get_azure_settings_from_node_tags(node)
         # TODO - config can probably expose compute-per-step setting, to allow different steps to be scheduled on different machine types # noqa
-=======
-        azure_settings = self._get_azure_settings_from_node_tags(node)
->>>>>>> 0d7a63c9
         return command(
             name=self._sanitize_azure_name(node.name),
             display_name=node.name,
             command=self._prepare_command(node),
-            compute=azure_settings.get("compute"),
             environment_variables={
                 KEDRO_AZURE_RUNNER_CONFIG: KedroAzureRunnerConfig(
                     temporary_storage=self.config.azure.temporary_storage,
