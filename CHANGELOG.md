# Changelog

## [Unreleased]

<<<<<<< HEAD
-   Added support for `metadata` argument in Azure ML datasets by [@tomasvanpottelbergh](https://github.com/tomasvanpottelbergh)
=======
-   Fixed azureml-fsspec version update changed return type of `_infer_storage_options` and pinned fsspec version to patch only [@froessler](https://github.com/fdroessler)
>>>>>>> 3940de04

## [0.7.0] - 2023-11-15

-   [💔 Breaking change] Renamed all `*DataSet` classes to `*Dataset` to follow Kedro's naming convention which will be introduced in 0.19.

-   Upgraded minimal requirements for MLflow to `>=2.0.0,<3.0.0` to be compatible with `azureml-mlflow`

-   Added `--on-job-scheduled` argument to `kedro azureml run` to plug-in custom behaviour after Azure ML job is scheduled [@Gabriel2409](https://github.com/Gabriel2409)

## [0.6.0] - 2023-09-01

-   Added ability to mark a node as deterministic (enables caching on Azure ML) by [@tomasvanpottelbergh](https://github.com/tomasvanpottelbergh)
-   Explicitly disabled support for `AzureMLAssetDataSet` outputs of `uri_file` type by [@tomasvanpottelbergh](https://github.com/tomasvanpottelbergh)
-   Made `AzureMLAssetDataSet` local and downloadable by default allowing their use in kedro sessions outside of pipeline runs e.g. `kedro ipython/jupyterlab` by [@froessler](https://github.com/fdroessler)
-   Fixed FileNotFoundError for local runs (using `kedro run`) when using `AzureMLAssetDataSet` of type `uri_file` by [@Gabriel2409](https://github.com/Gabriel2409)
-   [❗️ Old datasets removal ] All datasets based on Azure ML SDK v1 (azureml-core) are removed, with only importable stubs left which raise a deprecation warning.
-   ARM macOS support should work again 🎉 (v1 SDKs are removed)

## [0.5.0] - 2023-08-11

-   [🚀 New dataset] Added support for `AzureMLAssetDataSet` based on Azure ML SDK v2 (fsspec) by [@tomasvanpottelbergh](https://github.com/tomasvanpottelbergh) & [@froessler](https://github.com/fdroessler)
-   [📝 Docs] Updated datasets docs with sections
-   Bumped minimal required Kedro version to \`0.18.11
-   [⚠️ Deprecation warning] - starting from `0.4.0` the plugin is not compatible with ARM macOS versions due to internal azure dependencies (v1 SDKs). V1 SDK-based datasets will be removed in the future

## [0.4.1] - 2023-05-04

-   [📝 Docs] Revamp the quickstart guide in documentation
-   Refactor `kedro azureml init` command to be more user-friendly
-   Add dependency on `kedro-datasets` to prepare for Kedro `0.19.0`; Remove `kedro.datasets.*` imports

## [0.4.0] - 2023-04-28

-   [🧑‍🔬 Experimental ] Added support for pipeline-native data passing (allows to preview intermediate data in AzureML Studio UI) by [@tomasvanpottelbergh](https://github.com/tomasvanpottelbergh)
-   New `AzureMLFileDataSet` and `AzureMLPandasDataSet`by [@asafalinadsg](https://github.com/asafalinadsg) & [@eliorc](https://github.com/eliorc)
-   E2E tests for `AzureMLPandasDataSet` dataset
-   Bumped minimal required Kedro version to `0.18.5`
-   Added support for `OmegaConfigLoader`

## [0.3.6] - 2023-03-08

## [0.3.5] - 2023-02-20

-   Ability to pass extra environment variables to the Kedro nodes using `--env-var` option
-   Default configuration for docker-flow adjusted for the latest kedro-docker plugin
-   Fix authorization issues on AzureML Compute Instance (<https://github.com/getindata/kedro-azureml/pull/47>) by [@j0rd1smit](https://github.com/j0rd1smit)

## [0.3.4] - 2022-12-30

-   Add lazy initialization and cache to Kedro's context in the `KedroContextManager` class to prevent re-loading

## [0.3.3] - 2022-12-08

-   Upgrade `azure-ai-ml` to `>=1.2.0` to adress code upload file ignore issues (see <https://github.com/Azure/azure-sdk-for-python/pull/27338#issuecomment-1337454472> and <https://github.com/getindata/kedro-azureml/issues/33>).

## [0.3.2] - 2022-12-02

-   Add a control gate for Kedro environments before starting the pipeline in Azure ML (<https://github.com/getindata/kedro-azureml/issues/33>)

## [0.3.1] - 2022-11-18

-   Fix default configuration, to make code upload as default
-   Improved documentation and quickstart related to the code upload feature

## [0.3.0] - 2022-11-16

-   Added support for execution via code upload for faster development cycles <https://github.com/getindata/kedro-azureml/pull/15>
-   Quickstart documentation improvements

## [0.2.2] - 2022-10-26

-   Added sychronization of automatic datasets for distributed training use case

## [0.2.1] - 2022-10-24

### Added

-   Ability to overwrite the compute target at a Node level using a [Node tag](https://kedro.readthedocs.io/en/stable/kedro.pipeline.node.html) that references a compute alias defined in the compute section of `azureml.yaml`.
-   Improvements in build process, synchronised with getindata `python-opensource-template`
-   Add support for distributed training in PyTorch, TensorFlow and MPI via native Azure ML integration

## [0.1.0] - 2022-07-28

-   Initial plugin release

[Unreleased]: https://github.com/getindata/kedro-azureml/compare/0.7.0...HEAD

[0.7.0]: https://github.com/getindata/kedro-azureml/compare/0.6.0...0.7.0

[0.6.0]: https://github.com/getindata/kedro-azureml/compare/0.5.0...0.6.0

[0.5.0]: https://github.com/getindata/kedro-azureml/compare/0.4.1...0.5.0

[0.4.1]: https://github.com/getindata/kedro-azureml/compare/0.4.0...0.4.1

[0.4.0]: https://github.com/getindata/kedro-azureml/compare/0.3.6...0.4.0

[0.3.6]: https://github.com/getindata/kedro-azureml/compare/0.3.5...0.3.6

[0.3.5]: https://github.com/getindata/kedro-azureml/compare/0.3.4...0.3.5

[0.3.4]: https://github.com/getindata/kedro-azureml/compare/0.3.3...0.3.4

[0.3.3]: https://github.com/getindata/kedro-azureml/compare/0.3.2...0.3.3

[0.3.2]: https://github.com/getindata/kedro-azureml/compare/0.3.1...0.3.2

[0.3.1]: https://github.com/getindata/kedro-azureml/compare/0.3.0...0.3.1

[0.3.0]: https://github.com/getindata/kedro-azureml/compare/0.2.2...0.3.0

[0.2.2]: https://github.com/getindata/kedro-azureml/compare/0.2.1...0.2.2

[0.2.0]: https://github.com/getindata/kedro-azureml/compare/0.1.0...0.2.0

[0.1.0]: https://github.com/getindata/kedro-azureml/compare/d492a61d26a1927ca216fa10fa48077a1dee2062...0.1.0<|MERGE_RESOLUTION|>--- conflicted
+++ resolved
@@ -2,11 +2,8 @@
 
 ## [Unreleased]
 
-<<<<<<< HEAD
 -   Added support for `metadata` argument in Azure ML datasets by [@tomasvanpottelbergh](https://github.com/tomasvanpottelbergh)
-=======
 -   Fixed azureml-fsspec version update changed return type of `_infer_storage_options` and pinned fsspec version to patch only [@froessler](https://github.com/fdroessler)
->>>>>>> 3940de04
 
 ## [0.7.0] - 2023-11-15
 
